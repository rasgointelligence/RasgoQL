--- conflicted
+++ resolved
@@ -141,13 +141,8 @@
         """
         obj_exists, is_rasgo_obj, obj_type = self._dw.get_object_details(self.fqtn)
         if obj_exists:
-<<<<<<< HEAD
-            self.table_state = TableState.IN_DW
-            self.table_type = TableType[obj_type.upper()]
-=======
             self.table_state = TableState.IN_DW.value
             self.table_type = check_table_type(obj_type)
->>>>>>> 254d792a
             self.is_rasgo = is_rasgo_obj
         else:
             self.table_state = TableState.IN_MEMORY.value
