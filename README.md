<p align="left">
  <img width="100%" href="https://rasgoml.com" target="_blank" src="https://files.gitbook.com/v0/b/gitbook-x-prod.appspot.com/o/spaces%2F-MJDKltt3A57jhixTfmu%2Fuploads%2F4noR7wUu8mqIv8k8v1Uk%2Fimage%20(20).png?alt=media&token=47b0b328-4585-44d7-9230-54b4f391b9e6" />
</p>

[![Downloads](https://pepy.tech/badge/rasgoql/month)](https://pepy.tech/project/rasgoql)
[![PyPI version](https://badge.fury.io/py/rasgoql.svg)](https://badge.fury.io/py/rasgoql)
[![Docs](https://img.shields.io/badge/RasgoQL-DOCS-GREEN.svg)](https://docs.rasgoql.com/)
[![Chat on Slack](https://img.shields.io/badge/chat-on%20Slack-brightgreen.svg)](https://join.slack.com/t/rasgousergroup/shared_invite/zt-nytkq6np-ANEJvbUSbT2Gkvc8JICp3g)

# RasgoQL
RasgoQL is a Python package that enables you to easily query and transform data housed in your Data Warehouse directly from your notebook or IDE of choice.

<<<<<<< HEAD
=======
RasgoQL is a Python package that enables you to easily query and transform tables in your Data Warehouse directly from a notebook.

>>>>>>> 0b8dd165
You can quickly create new features, sample data, apply complex aggregates... all without having to write SQL!

Choose from our library of predefined transformations or make your own to streamline the feature engineering process.

![RasgoQL 30-second demo](https://f.hubspotusercontent30.net/hubfs/20517936/rasgoql/rasgo_intro2.gif)

# Why is this package useful?
Data scientists spend much of their time in pandas preparing data for modelling. When they are ready to deploy or scale, two pain points arise:
1. pandas cannot handle larger volumes of data, forcing the use of VMs or code refactoring.
2. feature data must be added to the Enterprise Data Warehouse for future processing, requiring refactoring to SQL

We created RasgoQL to solve these two pain points.

Learn more at [https://docs.rasgoql.com](https://docs.rasgoql.com).

# How does it work?
Under the covers, RasgoQL sends all processing to your Data Warehouse, enabling the efficient transformation of massive datasets. RasgoQL only needs basic metadata to execute transforms, so your private data remains secure.

![RasgoQL workflow diagram](https://f.hubspotusercontent30.net/hubfs/20517936/rasgoql/RasgoQL_Flow.png)

RasgoQL does these things well:
- Pulls existing Data Warehouse tables into pandas DataFrames for analysis
- Constructs SQL queries using a syntax that feels like pandas
- Creates views in your Data Warehouse to save transformed data
- Exports runnable sql in .sql files or dbt-compliant .yaml files
- Offers dozens of free SQL transforms to use
- Coming Soon: allows users to create & add custom transforms

RasgoQL’s initial release will support connecting to your existing Snowflake Data Warehouse. We plan to add support for BigQuery and Postgres in the very near future. If you'd like to suggest another database type, submit your idea to our [GitHub Discussions page](https://github.com/rasgointelligence/RasgoQL/discussions) so that other community members can weight in and show their support.

# Can RasgoQL help you?

* If you use pandas to build features, but you are working on a massive set of data that won't fit in your machine's memory. RasgoQL can help!

* If your organization uses dbt or another SQL tool to run production data flows, but you prefer to build features in pandas. RasgoQL can help!

* If you know pandas, but not SQL and want to learn how queries will translate. RasgoQL can help!

# Where to get it
Just run a simple pip install.

`pip install rasgoql`


# Quick Start
```python
pip install rasgoql --upgrade

# Connect to your data warehouse
creds = rasgoql.SnowflakeCredentials(
    account="",
    user="",
    password="",
    role="",
    warehouse="",
    database="",
    schema=""
)

# Connect to DW 
rql = rasgoql.connect(creds)

# List available tables
rql.list_tables('ADVENTUREWORKS').head(10)

# Allow rasgoQL to interact with an existing Table in your Data Warehouse
dataset = rql.dataset('ADVENTUREWORKS.PUBLIC.FACTINTERNETSALES')

# Take a peek at the data
dataset.preview()

# Use the datetrunc transform to seperate things into weeks
weekly_sales = dataset.datetrunc(dates={'ORDERDATE':'week'})

# Aggregate to sum of sales for each week
agg_weekly_sales = weekly_sales.aggregate(
    group_by=['PRODUCTKEY', 'ORDERDATE_WEEK'],
    aggregations={'SALESAMOUNT': ['SUM']},
    )

# Quickly validate output 
agg_weekly_sales.to_df()

# Print the SQL
agg_weekly_sales.sql()
```

# Advanced Examples

## Joins
Easily join tables together using the `join` transform.

```python
sales_dataset = rasgoql.dataset('ADVENTUREWORKS.PUBLIC.FACTINTERNETSALES')

sales_product_dataset = sales_dataset.join(
  join_table='DIM_PRODUCT',
  join_columns={'PRODUCTKEY': 'PRODUCTKEY'},
  join_type='LEFT',
  join_prefix='PRODUCT')

sales_product_dataset.sql()
sales_product_dataset.preview()
```

![Rasgo Join Example](https://f.hubspotusercontent30.net/hubfs/20517936/rasgoql/rasgo_join.gif)

## Chain transforms together
Create a rolling average aggregation and then drops unnecessary colomns.

```python
sales_agg_drop = sales_dataset.rolling_agg(
    aggregations={"SALESAMOUNT": ["MAX", "MIN", "SUM"]},
    order_by="ORDERDATE",
    offsets=[-7, 7],
    group_by=["PRODUCTKEY"],
).drop_columns(exclude_cols=["ORDERDATEKEY"])

sales_agg_drop.sql()
sales_agg_drop.preview()
```

<<<<<<< HEAD
![Multiple rasgoql transforms](https://f.hubspotusercontent30.net/hubfs/20517936/rasgoql/rasgoql_chain.gif)

## Transpose unique values with pivots 
=======
## Transpose unique values with pivots
>>>>>>> 0b8dd165
Quickly generate pivot tables of your data.

```python
sales_by_product = sales_dataset.pivot(
    dimensions=['ORDERDATE'],
    pivot_column='SALESAMOUNT',
    value_column='PRODUCTKEY',
    agg_method='SUM',
    list_of_vals=['310', '345'],
)

sales_by_product.sql()
sales_by_product.preview()
```

![Rasgoql pivot example](https://f.hubspotusercontent30.net/hubfs/20517936/rasgoql/rasgoql_pivot.gif)

# Where do I go for help?
If you have any questions please:

1. [RasgoQL Docs](https://docs.rasgoql.com/)
2. [Slack](https://join.slack.com/t/rasgousergroup/shared_invite/zt-nytkq6np-ANEJvbUSbT2Gkvc8JICp3g)
3. [GitHub Issues](https://github.com/rasgointelligence/RasgoQL/issues)


# How can I contribute?
Review the [contributors guide](https://github.com/rasgointelligence/RasgoQL/blob/main/CONTRIBUTING.md)


<i>Built for Data Scientists, by Data Scientists</i>

This project is sponspored by RasgoML. Find out at [https://www.rasgoml.com/](https://www.rasgoml.com/)<|MERGE_RESOLUTION|>--- conflicted
+++ resolved
@@ -8,13 +8,8 @@
 [![Chat on Slack](https://img.shields.io/badge/chat-on%20Slack-brightgreen.svg)](https://join.slack.com/t/rasgousergroup/shared_invite/zt-nytkq6np-ANEJvbUSbT2Gkvc8JICp3g)
 
 # RasgoQL
-RasgoQL is a Python package that enables you to easily query and transform data housed in your Data Warehouse directly from your notebook or IDE of choice.
-
-<<<<<<< HEAD
-=======
 RasgoQL is a Python package that enables you to easily query and transform tables in your Data Warehouse directly from a notebook.
 
->>>>>>> 0b8dd165
 You can quickly create new features, sample data, apply complex aggregates... all without having to write SQL!
 
 Choose from our library of predefined transformations or make your own to streamline the feature engineering process.
@@ -137,13 +132,9 @@
 sales_agg_drop.preview()
 ```
 
-<<<<<<< HEAD
 ![Multiple rasgoql transforms](https://f.hubspotusercontent30.net/hubfs/20517936/rasgoql/rasgoql_chain.gif)
 
 ## Transpose unique values with pivots 
-=======
-## Transpose unique values with pivots
->>>>>>> 0b8dd165
 Quickly generate pivot tables of your data.
 
 ```python
